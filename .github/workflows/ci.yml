name: CI

on:
  push:
    branches: [ main, master ]
  pull_request:
    branches: [ main, master ]

jobs:
  backend:
    name: Backend · Python tests
    runs-on: ubuntu-latest
    steps:
      - name: Checkout
        uses: actions/checkout@v4

      - name: Setup Python
        uses: actions/setup-python@v5
        with:
          python-version: '3.11'

      - name: Cache pip
        uses: actions/cache@v4
        with:
          path: ~/.cache/pip
          key: ${{ runner.os }}-pip-${{ hashFiles('backend/requirements.txt') }}
          restore-keys: |
            ${{ runner.os }}-pip-

      - name: Install backend deps
        working-directory: backend
        run: |
          python -m pip install --upgrade pip
          python -m pip install -r requirements.txt

      - name: Run backend tests (CI)
        working-directory: backend
        run: |
<<<<<<< HEAD
          # Phase-in: expand unit subset and raise coverage gate to 25%
=======
          # Phase-in: curate stable unit subset and raise coverage gate to 10%
>>>>>>> f1a990c4
          python -m pytest \
            test_performance_baseline.py \
            test_scanner.py \
            tests/unit/test_engine_factory_extra.py \
            tests/unit/utils/test_encryption.py \
<<<<<<< HEAD
            tests/unit/services/test_path_resolver.py \
            tests/unit/engines/test_base_engine_helpers.py \
            tests/unit/monitor/test_mock_hdfs_scanner.py \
            tests/unit/models/test_cluster.py \
            tests/unit/test_ci_verification.py \
            --cov=app --cov-report=xml:coverage.xml --cov-fail-under=25 -v --tb=short
=======
            tests/unit/test_ci_verification.py \
            --cov=app --cov-report=xml:coverage.xml --cov-fail-under=10 -v --tb=short
>>>>>>> f1a990c4

      - name: Upload backend coverage
        if: always()
        uses: actions/upload-artifact@v4
        with:
          name: backend-coverage
          path: backend/coverage.xml

  frontend:
    name: Frontend · Build & tests
    runs-on: ubuntu-latest
    steps:
      - name: Checkout
        uses: actions/checkout@v4

      - name: Setup Node
        uses: actions/setup-node@v4
        with:
          node-version: '22.x'
          cache: 'npm'
          cache-dependency-path: frontend/package-lock.json

      - name: Install frontend deps
        working-directory: frontend
        run: |
          npm install --no-audit --no-fund

      - name: Build frontend
        working-directory: frontend
        run: npm run build

      - name: Run frontend unit tests
        working-directory: frontend
        run: npm run test:run

  frontend-e2e-smoke:
    name: Frontend · E2E smoke
    runs-on: ubuntu-latest
    continue-on-error: true
    steps:
      - name: Checkout
        uses: actions/checkout@v4

      - name: Setup Node
        uses: actions/setup-node@v4
        with:
          node-version: '22.x'
          cache: 'npm'
          cache-dependency-path: frontend/package-lock.json

      - name: Install deps
        working-directory: frontend
        env:
          PLAYWRIGHT_SKIP_BROWSER_DOWNLOAD: '0'
        run: |
          npm ci --no-audit --no-fund || npm install --no-audit --no-fund
          npx playwright install --with-deps chromium

      - name: Build frontend (for preview)
        working-directory: frontend
        run: npm run build

      - name: Run smoke E2E (chromium, smoke)
        working-directory: frontend
        env:
          CI: 'true'
        run: |
          npx http-server dist -p 4173 -a 127.0.0.1 >/dev/null 2>&1 &
          sleep 3
<<<<<<< HEAD
          npx playwright test -c playwright.smoke.noserver.config.ts src/test/e2e/smoke.spec.ts --project=chromium --reporter=line || echo "E2E smoke failed (non-blocking)"
=======
          npx playwright test -c playwright.smoke.noserver.config.ts src/test/e2e/smoke.spec.ts --project=chromium --reporter=line
>>>>>>> f1a990c4

  status:
    name: Project status report
    runs-on: ubuntu-latest
    needs: [ backend, frontend, frontend-e2e-smoke ]
    steps:
      - name: Checkout
        uses: actions/checkout@v4

      - name: Setup Python
        uses: actions/setup-python@v5
        with:
          python-version: '3.11'

      - name: Generate status
        run: |
          make status

      - name: Upload status artifacts
        if: always()
        uses: actions/upload-artifact@v4
        with:
          name: project-status
          path: |
            PROJECT_STATUS.md
            project_status.json<|MERGE_RESOLUTION|>--- conflicted
+++ resolved
@@ -36,27 +36,24 @@
       - name: Run backend tests (CI)
         working-directory: backend
         run: |
-<<<<<<< HEAD
           # Phase-in: expand unit subset and raise coverage gate to 25%
-=======
-          # Phase-in: curate stable unit subset and raise coverage gate to 10%
->>>>>>> f1a990c4
           python -m pytest \
             test_performance_baseline.py \
             test_scanner.py \
             tests/unit/test_engine_factory_extra.py \
             tests/unit/utils/test_encryption.py \
-<<<<<<< HEAD
             tests/unit/services/test_path_resolver.py \
             tests/unit/engines/test_base_engine_helpers.py \
             tests/unit/monitor/test_mock_hdfs_scanner.py \
             tests/unit/models/test_cluster.py \
             tests/unit/test_ci_verification.py \
             --cov=app --cov-report=xml:coverage.xml --cov-fail-under=25 -v --tb=short
-=======
+            tests/unit/services/test_path_resolver.py \
+            tests/unit/engines/test_base_engine_helpers.py \
+            tests/unit/monitor/test_mock_hdfs_scanner.py \
+            tests/unit/models/test_cluster.py \
             tests/unit/test_ci_verification.py \
-            --cov=app --cov-report=xml:coverage.xml --cov-fail-under=10 -v --tb=short
->>>>>>> f1a990c4
+            --cov=app --cov-report=xml:coverage.xml --cov-fail-under=25 -v --tb=short
 
       - name: Upload backend coverage
         if: always()
@@ -126,11 +123,8 @@
         run: |
           npx http-server dist -p 4173 -a 127.0.0.1 >/dev/null 2>&1 &
           sleep 3
-<<<<<<< HEAD
           npx playwright test -c playwright.smoke.noserver.config.ts src/test/e2e/smoke.spec.ts --project=chromium --reporter=line || echo "E2E smoke failed (non-blocking)"
-=======
-          npx playwright test -c playwright.smoke.noserver.config.ts src/test/e2e/smoke.spec.ts --project=chromium --reporter=line
->>>>>>> f1a990c4
+          npx playwright test -c playwright.smoke.noserver.config.ts src/test/e2e/smoke.spec.ts --project=chromium --reporter=line || echo "E2E smoke failed (non-blocking)"
 
   status:
     name: Project status report
