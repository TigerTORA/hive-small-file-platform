--- conflicted
+++ resolved
@@ -36,17 +36,10 @@
       - name: Run backend tests (CI)
         working-directory: backend
         run: |
-<<<<<<< HEAD
-          # 运行所有测试（包括集成测试）确保完整的CI覆盖率
-          python -m pytest \
-            --cov=app --cov-report=xml:coverage.xml --cov-fail-under=70 -v \
-            --maxfail=10 --tb=short
-=======
           # TODO: restore --cov-fail-under=75 after stabilizing test suites
           python -m pytest \
             --cov=app --cov-report=xml:coverage.xml --cov-fail-under=25 -v \
             --maxfail=5 --tb=short
->>>>>>> b8335060
 
       - name: Upload backend coverage
         if: always()
@@ -90,15 +83,6 @@
       - name: Checkout
         uses: actions/checkout@v4
 
-      - name: Download coverage artifacts
-        if: always()
-        uses: actions/download-artifact@v4
-        with:
-          name: backend-coverage
-          path: .
-
-      # Frontend coverage is currently not enforced; can be added later
-
       - name: Setup Python
         uses: actions/setup-python@v5
         with:
