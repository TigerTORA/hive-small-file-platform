--- conflicted
+++ resolved
@@ -37,7 +37,7 @@
         working-directory: backend
         run: |
           export DATABASE_URL="sqlite:////tmp/hive_small_file_db.db"
-          # Phase-in: expand unit subset and raise coverage gate to 40%
+          # Phase-in: expand unit subset and raise coverage gate to 55%
           python -m pytest \
             test_performance_baseline.py \
             test_scanner.py \
@@ -47,8 +47,9 @@
             tests/unit/utils/test_encryption_more.py \
             tests/unit/utils/test_encryption_none_inputs.py \
             tests/unit/utils/test_encryption_is_encrypted.py \
+            tests/unit/utils/test_merge_logger_extra.py \
+            tests/unit/utils/test_table_lock_manager_unit.py \
             tests/unit/services/test_path_resolver.py \
-<<<<<<< HEAD
             tests/unit/services/test_path_resolver_extra.py \
             tests/unit/services/test_path_resolver_hs2_error.py \
             tests/unit/services/test_websocket_service.py \
@@ -62,10 +63,9 @@
             tests/unit/services/test_scan_task_manager_unit.py \
             tests/unit/api/test_websocket_api_unit.py \
             tests/unit/api/test_websocket_api_endpoints.py \
-            tests/unit/api/test_clusters_api_direct.py \
-            tests/unit/api/test_clusters_api_more.py \
             tests/unit/api/test_websocket_handle_client_message.py \
             tests/unit/api/test_ws_broadcast_invalid_payload.py \
+            tests/unit/api/test_websocket_endpoint_errors.py \
             tests/unit/api/test_main_health.py \
             tests/unit/api/test_dashboard_extra_endpoints.py \
             tests/unit/api/test_dashboard_summary_more.py \
@@ -73,41 +73,22 @@
             tests/unit/api/test_tables_module_direct.py \
             tests/unit/api/test_tables_module_more.py \
             tests/unit/api/test_table_scanning_api_direct.py \
-            tests/unit/api/test_websocket_endpoint_errors.py \
             tests/unit/api/test_table_management_api_direct.py \
             tests/unit/api/test_table_archiving_api_direct.py \
+            tests/unit/api/test_clusters_api_direct.py \
+            tests/unit/api/test_clusters_api_more.py \
+            tests/unit/api/test_scan_tasks_api_extra.py \
+            tests/unit/api/test_tasks_api_extra.py \
             tests/unit/api/test_errors_api_unit.py \
-=======
-            tests/unit/services/test_websocket_service.py \
-            tests/unit/services/test_enhanced_connection_service_helpers.py \
-            tests/unit/api/test_websocket_api_unit.py \
->>>>>>> 4847a648
             tests/unit/engines/test_base_engine_helpers.py \
             tests/unit/engines/test_safe_hive_engine_refactored.py \
             tests/unit/engines/test_base_engine_helpers_extra.py \
             tests/unit/engines/test_connection_manager_unit.py \
             tests/unit/monitor/test_mock_hdfs_scanner.py \
             tests/unit/monitor/test_mysql_hive_connector.py \
-<<<<<<< HEAD
-            tests/unit/utils/test_table_lock_manager_unit.py \
-            tests/unit/utils/test_merge_logger_extra.py \
             tests/unit/engines/test_validation_service_unit.py \
-            tests/unit/api/test_scan_tasks_api_extra.py \
-            tests/unit/services/test_enhanced_connection_service_connectors.py \
-            tests/unit/services/test_scan_task_manager_unit.py \
-            tests/unit/api/test_table_scanning_api_direct.py \
-            tests/unit/api/test_websocket_endpoint_errors.py \
-            tests/unit/api/test_clusters_api_direct.py \
-            tests/unit/api/test_clusters_api_more.py \
-            tests/unit/api/test_table_management_api_direct.py \
-            tests/unit/api/test_table_archiving_api_direct.py \
-            tests/unit/api/test_tasks_api_extra.py \
             tests/unit/test_ci_verification.py \
             --cov=app --cov-report=xml:coverage.xml --cov-fail-under=55 -v --tb=short
-=======
-            tests/unit/test_ci_verification.py \
-            --cov=app --cov-report=xml:coverage.xml --cov-fail-under=20 -v --tb=short
->>>>>>> 4847a648
 
       - name: Upload backend coverage
         if: always()
